from __future__ import annotations

from fractions import Fraction
import textwrap
from typing import Optional, Union

import matplotlib.pyplot as plt
import numpy as np
import numpy.typing as npt

import combio._helpers


class BaseSequence:
    """
    This is the most basic of classes that the Sequence class inherits from, as well as the Rhythm class.
    It cannot do many things, apart from holding a number of inter-onset intervals (IOIs).

    The BaseSequence class dictates that a sequence can either be metrical or not.
    The default is non-metrical, meaning that if there are `n` onset values (i.e. `t` values),
    there are `n`-1 IOIs. This is what people will need in most cases.
    Metrical sequences have an additional final IOI (so they end with a gap of silence).
    This is what you will need in cases with e.g. rhythmical/musical sequences.

    The BaseSequence class protects against impossible values for the IOIs, as well as for the
    event onsets (`t` values).

    Attributes
    ----------
    iois : NumPy 1-D array
        Contains the inter-onset intervals (IOIs). This is the bread and butter of the BaseSequence class.
        Non-metrical sequences have n IOIs and n+1 onsets. Metrical sequences have an equal number of IOIs
        and onsets.
    metrical : bool
        If False, sequence has an n-1 inter-onset intervals (IOIs) for n event onsets. If True,
        sequence has an equal number of IOIs and event onsets.
    name : str
        If desired, one can give the (Base)Sequence object a name. This is for instance used when printing the sequence,
        or when plotting the sequence. It can always be retrieved and changed via this attribute.

    """

    def __init__(self,
                 iois: npt.ArrayLike[float],
                 first_onset: float = 0.0,
                 metrical: Optional[bool] = False,
                 name: Optional[str] = None):
        """Initialization of BaseSequence class."""

        if metrical is True and first_onset != 0:
            raise ValueError("First onset must be 0 for metrical sequences.")

        # Save attributes
        self.iois = iois
        self._first_onset = first_onset
        self.metrical = metrical
        # Additionally save the provided name (may be None)
        self.name = name

    @property
    def iois(self) -> np.ndarray:
        """The inter-onset intervals (IOIs) of the Sequence object. These are the intervals in milliseconds
        between the onset of an event, and the onset of the next event. This is the most important
        attribute of the Sequence class and is used throughout.

        This getter returns a copy of the IOIs instead of the actual attribute.
        """

        return np.array(self._iois, dtype=np.float64, copy=True)

    @iois.setter
    def iois(self, values: npt.ArrayLike[float]):
        """IOI setter. Checks against negative IOIs."""

        # We always want a NumPy array
        iois = np.array(values, dtype=np.float64, copy=True)

        if np.any(iois <= 0):
            raise ValueError("Inter-onset intervals (IOIs) cannot be zero or negative.")

        self._iois = iois

    @property
    def onsets(self) -> np.ndarray:
        """Returns the event onsets (t values) on the basis of the sequence objects'
        inter-onset intervals (IOIs).
        """

        if self.metrical is True:
            return np.cumsum(np.append(self._first_onset, self.iois[:-1]))
        else:
            return np.cumsum(np.append(self._first_onset, self.iois))

    @onsets.setter
    def onsets(self, values):
        """Setter for the event onsets. Onsets must be in order, and there cannot be two
        simultaneous onsets that occur simultaneously.
        """

        # Set the IOIs
        if self.metrical is True:
            raise ValueError("Cannot change onsets of metrical sequences. This is because we need to know the final "
                             "IOI for metrical sequences. Either reconstruct the sequence, or change the IOIs.")

        values = np.array(values, dtype=np.float64)
        if np.any(values[:-1] >= values[1:]):
            raise ValueError("Onsets are not ordered strictly monotonically.")

        self._iois = np.array(np.diff(values), dtype=np.float64)
        self._first_onset = float(values[0])

    @property
    def mean_ioi(self) -> np.float64:
        """The average inter-onset interval (IOI)."""
        return np.float64(np.mean(self.iois))

    @property
    def duration(self) -> np.float64:
        """Property that returns the summed total of the inter-onset intervals."""
        return np.float64(np.sum(self.iois))


class Sequence(BaseSequence):
    """
    The Sequence class is the most important class in this package. It is used as the basis
    for many functions as it contains timing information in the form of inter-onset intervals (IOIs; the times between
    the onset of an event, and the onset of the next event) and event onsets (i.e. `t` values).
    IOIs are what we use to construct :py:class:`Sequence` objects.

    The most basic way of constructing a :py:class:`Sequence` object is by passing it a list or array of
    IOIs. However, the different class methods (e.g. :py:meth:`Sequence.generate_isochronous`) may also be used.

    This class additionally contains methods and attributes to, for instance,
    change the tempo, add Gaussian noise, or to plot the :py:class:`Sequence` object using matplotlib.

    For more info, check out the :py:meth:`~combio.core.Sequence.__init__` method, and the different methods below.
    """

    def __init__(self,
                 iois: npt.ArrayLike[float],
                 first_onset: float = 0.0,
                 metrical: bool = False,
                 name: Optional[str] = None):
        """Construct a Sequence class on the basis of inter-onset intervals (IOIs).
        When metrical is ``True``, the sequence contains an equal number of IOIs and event onsets.
        If ``False`` (the default), the sequence contains `n` event onsets, and `n`-1 IOIs.

        Parameters
        ----------
        iois
            An array or list containing inter-onset intervals (IOIs). For instance: ``[500, 500, 400, 200]``.
        metrical
            Indicates whether sequence has an extra final inter-onset interval; this is useful for musical/rhythmical
            sequences.
        name
            Optionally, you can give the Sequence object a name. This is used when printing, plotting, or writing
            the Sequence object. It can always be retrieved and changed via :py:attr:`Sequence.name`.

        Examples
        --------
        >>> iois = [500, 400, 600, 400]
        >>> seq = Sequence(iois)
        >>> print(seq.onsets)
        [   0.  500.  900. 1500. 1900.]
        """

        # Call super init method
        BaseSequence.__init__(self, iois=iois, first_onset = first_onset, metrical=metrical, name=name)

    def __str__(self):
<<<<<<< HEAD
        name = self.name if self.name else "Not provided"
        metricality = "(metrical)" if self.metrical else "(non-metrical)"

        return (f"Object of type Sequence {metricality}\n"
                f"{len(self.onsets)} events\n"
                f"IOIs: {self.iois}\n"
                f"Onsets: {self.onsets}\n"
                f"Sequence name: {name}")

    def __add__(self, other):
        # Check whether the objects are of the same type
=======
        if self.metrical:
            return textwrap.dedent(f"""\
                Object of type Sequence (metrical)
                Sequence name: {self.name}
                {len(self.onsets)} events
                IOIs: {self.iois}
                Onsets: {self.onsets}
                """)
        else:
            return textwrap.dedent(f"""\
                Object of type Sequence (non-metrical)
                Sequence name: {self.name}
                {len(self.onsets)} events
                IOIs: {self.iois}
                Onsets: {self.onsets}
                """)

    def __add__(self, other):
        # Check whether all the objects are of the same type
>>>>>>> 3af406eb
        if not isinstance(other, Sequence):
            raise ValueError("Right-hand side object is not a Sequence object.")

        # Sequence objects need to be metrical:
        if not self.metrical:
            raise ValueError("The left-hand side Sequence must be metrical. Otherwise, we miss an inter-onset interval"
                             "(IOI) in between the joined sequences. Try creating a Sequence with the metrical=True "
                             "flag, this means there's an equal number of IOIs and onsets.")

        iois = np.concatenate([self.iois, other.iois])
<<<<<<< HEAD

        if other.metrical:
            return Sequence(iois, metrical=True)
        else:
            return Sequence(iois)
=======
        return Sequence(iois, metrical=other.metrical)
>>>>>>> 3af406eb

    @classmethod
    def from_integer_ratios(cls,
                            numerators: npt.ArrayLike[float],
                            value_of_one: float,
                            **kwargs) -> Sequence:
        """
        This class method can be used to construct a new :py:class:`Sequence` object on the basis of integer ratios.
        See :py:attr:`Sequence.integer_ratios` for explanation.

        Parameters
        ----------
        numerators
            Contains the numerators of the integer ratios. For instance: ``[1, 2, 4]``
        value_of_one
            This represents the duration of the 1, multiples of this value are used.
            For instance, a sequence of ``[2, 4]`` using ``value_of_one=500`` would be a :py:class:`Sequence` with
            IOIs: ``[1000 2000]``.
        **kwargs
            Additional keyword arguments are passed to the :py:class:`Sequence` constructor.


        Examples
        --------
        >>> seq = Sequence.from_integer_ratios(numerators=[1, 2, 4], value_of_one=500)
        >>> print(seq.iois)
        [ 500. 1000. 2000.]
        """

        numerators = np.array(numerators)
        return cls(numerators * value_of_one, **kwargs)

    @classmethod
    def from_onsets(cls,
                    onsets: Union[np.ndarray[float], list[float]],
                    **kwargs) -> Sequence:
        """
        Class method that can be used to generate a new :py:class:`Sequence` object on the basis of event onsets.

        Parameters
        ----------
        onsets
            An iterable of event onsets which must start from 0, e.g.: ``[0, 500, 1000]``.
        **kwargs
            Additional keyword arguments are passed to the :py:class:`Sequence` constructor (excluding
            ``first_onset`` and ``metrical``, which are set by this method).


        Examples
        --------
        >>> seq = Sequence.from_onsets([0, 500, 1000])
        >>> print(seq.iois)
        [500. 500.]
        """

        iois = np.diff(onsets)
        return cls(iois, first_onset=onsets[0], metrical=False, **kwargs)

    @classmethod
    def generate_random_normal(cls,
                               n: int,
                               mu: float,
                               sigma: float,
                               rng: Optional[np.random.Generator] = None,
                               metrical: bool = False,
                               **kwargs) -> Sequence:
        """
        Class method that generates a py:class:`Sequence` object with random inter-onset intervals (IOIs) based on the
        normal distribution.

        Parameters
        ----------
        n
            The desired number of events in the sequence.
        mu
            The mean of the normal distribution.
        sigma
            The standard deviation of the normal distribution.
        rng
            A :class:`numpy.random.Generator` object. If not supplied :func:`numpy.random.default_rng` is
            used.
        metrical
            Indicates whether a metrical or non-metrical sequence should be generated
            (see :py:attr:`Sequence.metrical`).
        **kwargs
            Additional keyword arguments are passed to the :py:class:`Sequence` constructor.

        Examples
        --------
        >>> generator = np.random.default_rng(seed=123)
        >>> seq = Sequence.generate_random_normal(n=5, mu=500, sigma=50, rng=generator)
        >>> print(seq.iois)
        [450.54393248 481.61066743 564.39626306 509.69872096]

        >>> seq = Sequence.generate_random_normal(n=5, mu=500, sigma=50, metrical=True)
        >>> len(seq.onsets) == len(seq.iois)
        True
        """
        if rng is None:
            rng = np.random.default_rng()

        # Number of IOIs depends on metricality
        n_iois = n if metrical else n - 1

<<<<<<< HEAD
        return cls(rng.normal(loc=mu, scale=sigma, size=n_iois), metrical=metrical, name=name)
=======
        return cls(iois, metrical=metrical, **kwargs)
>>>>>>> 3af406eb

    @classmethod
    def generate_random_uniform(cls,
                                n: int,
                                a: float,
                                b: float,
                                rng: Optional[np.random.Generator] = None,
                                metrical: bool = False,
                                **kwargs) -> Sequence:
        """
        Class method that generates a sequence of random inter-onset intervals based on a uniform distribution.

        Parameters
        ----------
        n
            The desired number of events in the sequence.
        a
            The left bound of the uniform distribution.
        b
            The right bound of the uniform distribution.
        rng
            A :class:`numpy.random.Generator` object. If not supplied :func:`numpy.random.default_rng` is
            used.
        metrical
            Indicates whether a metrical or non-metrical sequence should be generated
            (see :py:attr:`Sequence.metrical`).
        **kwargs
            Additional keyword arguments are passed to the :py:class:`Sequence` constructor.


        Examples
        --------
        >>> generator = np.random.default_rng(seed=123)
        >>> seq = Sequence.generate_random_uniform(n=5, a=400, b=600, rng=generator)
        >>> print(seq.iois)
        [536.47037265 410.76420376 444.07197455 436.87436214]

        >>> seq = Sequence.generate_random_uniform(n=5, a=400, b=600, metrical=True)
        >>> len(seq.onsets) == len(seq.iois)
        True
        """

        if rng is None:
            rng = np.random.default_rng()

<<<<<<< HEAD
        # Number of IOIs depends on metricality
        n_iois = n if metrical else n - 1

        return cls(rng.uniform(low=a, high=b, size=n_iois), metrical=metrical, name=name)
=======
        if metrical is True:
            n_iois = n
        elif metrical is False:
            n_iois = n - 1
        else:
            raise ValueError("Illegal value passed to 'metrical' argument. Can only be True or False.")

        iois = rng.uniform(low=a, high=b, size=n_iois)
        return cls(iois, metrical=metrical, **kwargs)
>>>>>>> 3af406eb

    @classmethod
    def generate_random_poisson(cls,
                                n: int,
                                lam: float,
                                rng: Optional[np.random.Generator] = None,
                                metrical: bool = False,
                                **kwargs) -> Sequence:

        """
        Class method that generates a sequence of random inter-onset intervals based on a Poisson distribution.

        Parameters
        ----------
        n
            The desired number of events in the sequence.
        lam
            The desired value for lambda.
        rng
            A :class:`numpy.random.Generator` object. If not supplied :func:`numpy.random.default_rng` is
            used.
        metrical
            Indicates whether a metrical or non-metrical sequence should be generated
            (see :py:attr:`Sequence.metrical`).
        **kwargs
            Additional keyword arguments are passed to the :py:class:`Sequence` constructor.


        Examples
        --------
        >>> generator = np.random.default_rng(123)
        >>> seq = Sequence.generate_random_poisson(n=5, lam=500, rng=generator)
        >>> print(seq.iois)
        [512. 480. 476. 539.]
        """

        if rng is None:
            rng = np.random.default_rng()

        # Number of IOIs depends on metricality
        n_iois = n if metrical else n - 1

<<<<<<< HEAD
        return cls(rng.poisson(lam=lam, size=n_iois), metrical=metrical, name=name)
=======
        return cls(round_iois, metrical=metrical, **kwargs)
>>>>>>> 3af406eb

    @classmethod
    def generate_random_exponential(cls,
                                    n: int,
                                    lam: float,
                                    rng: Optional[np.random.Generator] = None,
                                    metrical: bool = False,
                                    **kwargs) -> Sequence:
        """

        Class method that generates a sequence of random inter-onset intervals based on an exponential distribution.

        Parameters
        ----------
        n
            The desired number of events in the sequence.
        lam
           The desired value for lambda.
        rng
            A :class:`numpy.random.Generator` object. If not supplied NumPy's :func:`numpy.random.default_rng` is
            used.
        metrical
            Indicates whether a metrical or non-metrical sequence should be generated
            (see :py:attr:`Sequence.metrical`).
        **kwargs
            Additional keyword arguments are passed to the :py:class:`Sequence` constructor.


        Examples
        --------
        >>> generator = np.random.default_rng(seed=123)
        >>> seq = Sequence.generate_random_exponential(n=5, lam=500, rng=generator)
        >>> print(seq.iois)
        [298.48624756  58.51553052 125.89734975 153.98272273]

        """
        if rng is None:
            rng = np.random.default_rng()

        n_iois = n if metrical else n - 1

<<<<<<< HEAD
        return cls(rng.exponential(scale=lam, size=n_iois), metrical=metrical, name=name)
=======
        round_iois = np.round(rng.exponential(scale=lam, size=n_iois))

        return cls(round_iois, metrical=metrical, **kwargs)
>>>>>>> 3af406eb

    @classmethod
    def generate_isochronous(cls,
                             n: int,
                             ioi: float,
                             metrical: bool = False,
                             **kwargs) -> Sequence:
        """
        Class method that generates a sequence of isochronous (i.e. equidistant) inter-onset intervals.
        Note that there will be `n`-1 IOIs in a sequence. IOIs are rounded off to integers.

        Parameters
        ----------
        n
            The desired number of events in the sequence.
        ioi
            The inter-onset interval to be used between all events.
        metrical
            Indicates whether a metrical or non-metrical sequence should be generated
            (see :py:attr:`Sequence.metrical`).
        **kwargs
            Additional keyword arguments are passed to the :py:class:`Sequence` constructor.


        Examples
        --------
        >>> seq = Sequence.generate_isochronous(n=5, ioi=500)
        >>> print(seq.iois)
        [500. 500. 500. 500.]
        >>> print(len(seq.onsets))
        5
        >>> print(len(seq.iois))
        4

        >>> seq = Sequence.generate_isochronous(n=5, ioi=500, metrical=True)
        >>> print(len(seq.onsets))
        5
        >>> print(len(seq.iois))
        5

        """

        n_iois = n if metrical else n - 1

<<<<<<< HEAD
        return cls([ioi] * n_iois, metrical=metrical, name=name)
=======
        return cls(np.round([ioi] * n_iois), metrical=metrical, **kwargs)
>>>>>>> 3af406eb

    # Manipulation methods
    def add_noise_gaussian(self,
                           noise_sd: float,
<<<<<<< HEAD
                           rng: Optional[np.random.Generator] = None):
        """
        This method can be used to add some Gaussian noise to the inter-onset intervals (IOIs)
        of the Sequence object. It uses a normal distribution with mean 0, and a standard deviation
        of ``noise_sd``.
=======
                           rng: Optional[np.random.Generator] = None) -> None:
        """Add some Gaussian noise to the inter-onset intervals (IOIs) of the `Sequence` object.
        It uses a normal distribution with mean 0, and a standard deviation of ``noise_sd``.
>>>>>>> 3af406eb

        Parameters
        ----------
        noise_sd
            The standard deviation of the normal distribution used for adding in noise.
        rng
            A Numpy Generator object. If none is supplied, :func:`numpy.random.default_rng` is used.

        Examples
        --------
        >>> gen = np.random.default_rng(seed=123)
        >>> seq = Sequence.generate_isochronous(n=5, ioi=500)
        >>> print(seq.iois)
        [500. 500. 500. 500.]
        >>> seq.add_noise_gaussian(noise_sd=50, rng=gen)
        >>> print(seq.iois)
        [450.54393248 481.61066743 564.39626306 509.69872096]
        >>> print(seq.onsets)
        [   0.          450.54393248  932.15459991 1496.55086297 2006.24958393]
        """

        if rng is None:
            rng = np.random.default_rng()

        self.iois += rng.normal(loc=0, scale=noise_sd, size=len(self.iois))

    def change_tempo(self,
<<<<<<< HEAD
                     factor: float):
        """
        Change the tempo of the Sequence object, where a factor of 1 or bigger increases the tempo (but results in
=======
                     factor: float) -> None:
        """Change the tempo of the `Sequence` object, where a factor of 1 or bigger increases the tempo (but results in
>>>>>>> 3af406eb
        smaller inter-onset intervals). A factor between 0 and 1 decreases the tempo (but results in larger
        inter-onset intervals).

        Parameters
        ----------
        factor
            Tempo change factor. E.g. 2 means twice as fast. 0.5 means twice as slow.

        Examples
        --------
        >>> seq = Sequence.generate_isochronous(n=5, ioi=500)
        >>> print(seq.onsets)
        [   0.  500. 1000. 1500. 2000.]
        >>> seq.change_tempo(2)
        >>> print(seq.onsets)
        [   0.  250.  500.  750. 1000.]
        """

        if factor > 0:
            self.iois /= factor
        else:
            raise ValueError("Please provide a factor larger than 0.")

    def change_tempo_linearly(self,
<<<<<<< HEAD
                              total_change: float):
        """
        This method can be used for creating a ritardando or accelerando effect in the inter-onset intervals (IOIs).
=======
                              total_change: float) -> None:
        """Create a ritardando or accelerando effect in the inter-onset intervals (IOIs).
>>>>>>> 3af406eb
        It divides the IOIs by a vector linearly spaced between 1 and ``total_change``.

        Parameters
        ----------
        total_change
            Total tempo change at the end of the `Sequence` compared to the beginning.
            So, a total change of 2 (accelerando) results in a final IOI that is twice as short as the first IOI.
            A total change of 0.5 (ritardando) results in a final IOI that is twice as long as the first IOI.

        Examples
        --------
        >>> seq = Sequence.generate_isochronous(n=5, ioi=500)
        >>> print(seq.iois)
        [500. 500. 500. 500.]
        >>> seq.change_tempo_linearly(total_change=2)
        >>> print(seq.iois)
        [500. 375. 300. 250.]
        """

        self.iois /= np.linspace(start=1, stop=total_change, num=len(self.iois))

    def round_onsets(self,
                     decimals: int = 0):
        """

        Use this function to round off the :py:`Sequence` object's onsets (i.e. *t* values). This can, for instance,
        be useful to get rid of warnings that are the result of frame rounding. See e.g. :py:`StimSequence.__init__`.

        Parameters
        ----------
        decimals
            The number of decimals desired.

        """

        self.onsets = np.round(self.onsets, decimals=decimals)

    # Visualization
    def plot_sequence(self,
                      style: str = 'seaborn',
                      title: Optional[str] = None,
                      x_axis_label: str = "Time",
                      linewidth: Optional[Union[npt.ArrayLike[float], float]] = None,
                      figsize: Optional[tuple] = None,
                      suppress_display: bool = False) -> tuple[plt.Figure, plt.Axes]:
        """
        Plot the :py:class:`Sequence` object as an event plot on the basis of the event onsets.

        Parameters
        ----------
        style
            Matplotlib style to use for the plot. Defaults to 'seaborn'.
            See `matplotlib style sheets reference
            <https://matplotlib.org/stable/gallery/style_sheets/style_sheets_reference.html>`_.
        title
            If desired, one can provide a title for the plot. This takes precedence over using the
            StimSequence name as the title of the plot (if the object has one).
        x_axis_label
            A label for the x axis.
        linewidth
            The desired width of the bars (events). Defaults to 1/10th of the smallest inter-onset interval (IOI).
        figsize
            A tuple containing the desired output size of the plot in inches, e.g. ``(4, 1)``.
            This refers to the ``figsize`` parameter in :func:`matplotlib.pyplot.figure`.
        suppress_display
            If ``True``, the plot is only returned, and not displayed via :func:`matplotlib.pyplot.show`.

        Examples
        --------
        >>> seq = Sequence.generate_isochronous(n=5, ioi=500)
        >>> seq.plot_sequence()  # doctest: +SKIP
        """

        # For the title, use the Sequence name if it has one. Otherwise use the title parameter,
        # which may be None.
        title = self.name if self.name is not None else title

        # Linewidths
        if linewidth is None:
            linewidths = np.repeat(np.min(self.iois) / 10, len(self.onsets))
        elif isinstance(linewidth, float):
            linewidths = np.repeat(linewidth, len(self.onsets))
        else:
            linewidths = np.array(linewidth)

        # Plot the sequence
        fig, ax = combio._helpers.plot_sequence_single(onsets=self.onsets, style=style, title=title,
                                                       x_axis_label=x_axis_label,
                                                       linewidths=linewidths, figsize=figsize,
                                                       suppress_display=suppress_display)

        return fig, ax

    @property
    def integer_ratios(self) -> np.ndarray:
        r"""Calculate how to describe a sequence of IOIs in integer ratio numerators from
        the total duration of the sequence by finding the least common multiplier.

        Example
        -------

        A sequence of IOIs ``[250, 500, 1000, 250]`` has a total duration of 2000 ms.
        This can be described using the least common multiplier as
        :math:`\frac{1}{8}, \frac{2}{8}, \frac{4}{8}, \frac{1}{8}`,
        so this method returns the numerators ``[1, 2, 4, 1]``.

        Notes
        -----
        The method for calculating the integer ratios is based on :footcite:t:`jacobyIntegerRatioPriors2017`.

        Examples
        --------
        >>> seq = Sequence([250, 500, 1000, 250])
        >>> print(seq.integer_ratios)
        [1 2 4 1]
        """

        fractions = [Fraction(int(ioi), int(self.duration)) for ioi in self.iois]
        lcm = np.lcm.reduce([fr.denominator for fr in fractions])

        vals = [int(fr.numerator * lcm / fr.denominator) for fr in fractions]

        return np.array(vals)

    @property
    def interval_ratios_from_dyads(self) -> np.ndarray:
        r"""Return sequential interval ratios, calculated as:
        :math:`\textrm{ratio}_k = \frac{\textrm{IOI}_k}{\textrm{IOI}_k + \textrm{IOI}_{k+1}}`.

<<<<<<< HEAD
        Note that for *n* IOIs this property returns *n*-1 ratios.
=======
        Note that for `n` IOIs this property returns `n`-1 ratios.
>>>>>>> 3af406eb

        Notes
        -----
        The used method is based on the methodology from :footcite:t:`roeskeCategoricalRhythmsAre2020`.

        Examples
        --------
        >>> seq = Sequence.from_integer_ratios([2, 2, 1, 1], value_of_one=500)
        >>> print(seq.iois)
        [1000. 1000.  500.  500.]
        >>> print(seq.interval_ratios_from_dyads)
        [0.5        0.66666667 0.5       ]

        """

        iois = self.iois
        return iois[:-1] / (iois[1:] + iois[:-1])<|MERGE_RESOLUTION|>--- conflicted
+++ resolved
@@ -1,29 +1,24 @@
 from __future__ import annotations
-
 from fractions import Fraction
-import textwrap
 from typing import Optional, Union
-
 import matplotlib.pyplot as plt
 import numpy as np
 import numpy.typing as npt
-
 import combio._helpers
 
 
 class BaseSequence:
-    """
-    This is the most basic of classes that the Sequence class inherits from, as well as the Rhythm class.
+    """This is the most basic of classes that the Sequence class inherits from, as well as the Rhythm class.
     It cannot do many things, apart from holding a number of inter-onset intervals (IOIs).
 
     The BaseSequence class dictates that a sequence can either be metrical or not.
-    The default is non-metrical, meaning that if there are `n` onset values (i.e. `t` values),
-    there are `n`-1 IOIs. This is what people will need in most cases.
+    The default is non-metrical, meaning that if there are *n* onset values (i.e. *t* values),
+    there are *n*-1 IOIs. This is what people will need in most cases.
     Metrical sequences have an additional final IOI (so they end with a gap of silence).
     This is what you will need in cases with e.g. rhythmical/musical sequences.
 
     The BaseSequence class protects against impossible values for the IOIs, as well as for the
-    event onsets (`t` values).
+    event onsets (*t* values).
 
     Attributes
     ----------
@@ -124,7 +119,7 @@
     """
     The Sequence class is the most important class in this package. It is used as the basis
     for many functions as it contains timing information in the form of inter-onset intervals (IOIs; the times between
-    the onset of an event, and the onset of the next event) and event onsets (i.e. `t` values).
+    the onset of an event, and the onset of the next event) and event onsets (i.e. *t* values).
     IOIs are what we use to construct :py:class:`Sequence` objects.
 
     The most basic way of constructing a :py:class:`Sequence` object is by passing it a list or array of
@@ -143,12 +138,12 @@
                  name: Optional[str] = None):
         """Construct a Sequence class on the basis of inter-onset intervals (IOIs).
         When metrical is ``True``, the sequence contains an equal number of IOIs and event onsets.
-        If ``False`` (the default), the sequence contains `n` event onsets, and `n`-1 IOIs.
+        If ``False`` (the default), the sequence contains *n* event onsets, and *n*-1 IOIs.
 
         Parameters
         ----------
         iois
-            An array or list containing inter-onset intervals (IOIs). For instance: ``[500, 500, 400, 200]``.
+            An iterable of inter-onset intervals (IOIs). For instance: ``[500, 500, 400, 200]``.
         metrical
             Indicates whether sequence has an extra final inter-onset interval; this is useful for musical/rhythmical
             sequences.
@@ -162,13 +157,13 @@
         >>> seq = Sequence(iois)
         >>> print(seq.onsets)
         [   0.  500.  900. 1500. 1900.]
+
         """
 
         # Call super init method
-        BaseSequence.__init__(self, iois=iois, first_onset = first_onset, metrical=metrical, name=name)
+        super().__init__(iois=iois, first_onset=first_onset, metrical=metrical, name=name)
 
     def __str__(self):
-<<<<<<< HEAD
         name = self.name if self.name else "Not provided"
         metricality = "(metrical)" if self.metrical else "(non-metrical)"
 
@@ -180,27 +175,6 @@
 
     def __add__(self, other):
         # Check whether the objects are of the same type
-=======
-        if self.metrical:
-            return textwrap.dedent(f"""\
-                Object of type Sequence (metrical)
-                Sequence name: {self.name}
-                {len(self.onsets)} events
-                IOIs: {self.iois}
-                Onsets: {self.onsets}
-                """)
-        else:
-            return textwrap.dedent(f"""\
-                Object of type Sequence (non-metrical)
-                Sequence name: {self.name}
-                {len(self.onsets)} events
-                IOIs: {self.iois}
-                Onsets: {self.onsets}
-                """)
-
-    def __add__(self, other):
-        # Check whether all the objects are of the same type
->>>>>>> 3af406eb
         if not isinstance(other, Sequence):
             raise ValueError("Right-hand side object is not a Sequence object.")
 
@@ -211,23 +185,19 @@
                              "flag, this means there's an equal number of IOIs and onsets.")
 
         iois = np.concatenate([self.iois, other.iois])
-<<<<<<< HEAD
 
         if other.metrical:
             return Sequence(iois, metrical=True)
         else:
             return Sequence(iois)
-=======
-        return Sequence(iois, metrical=other.metrical)
->>>>>>> 3af406eb
 
     @classmethod
     def from_integer_ratios(cls,
                             numerators: npt.ArrayLike[float],
                             value_of_one: float,
-                            **kwargs) -> Sequence:
-        """
-        This class method can be used to construct a new :py:class:`Sequence` object on the basis of integer ratios.
+                            metrical: bool = False,
+                            name: Optional[str] = None) -> Sequence:
+        """This class method can be used to construct a new :py:class:`Sequence` object on the basis of integer ratios.
         See :py:attr:`Sequence.integer_ratios` for explanation.
 
         Parameters
@@ -238,8 +208,12 @@
             This represents the duration of the 1, multiples of this value are used.
             For instance, a sequence of ``[2, 4]`` using ``value_of_one=500`` would be a :py:class:`Sequence` with
             IOIs: ``[1000 2000]``.
-        **kwargs
-            Additional keyword arguments are passed to the :py:class:`Sequence` constructor.
+        metrical
+            Indicates whether a metrical or non-metrical sequence should be generated
+            (see :py:attr:`Sequence.metrical`). Defaults to ``False``.
+        name
+            If desired, one can give a sequence a name. This is for instance used when printing the sequence,
+            or when plotting the sequence. It can always be retrieved and changed via :py:attr:`Sequence.name`.
 
 
         Examples
@@ -250,22 +224,22 @@
         """
 
         numerators = np.array(numerators)
-        return cls(numerators * value_of_one, **kwargs)
+        return cls(numerators * value_of_one, metrical=metrical, name=name)
 
     @classmethod
     def from_onsets(cls,
                     onsets: Union[np.ndarray[float], list[float]],
-                    **kwargs) -> Sequence:
-        """
-        Class method that can be used to generate a new :py:class:`Sequence` object on the basis of event onsets.
+                    name: Optional[str] = None) -> Sequence:
+        """Class method that can be used to generate a new :py:class:`Sequence` object on the basis of event onsets.
 
         Parameters
         ----------
         onsets
-            An iterable of event onsets which must start from 0, e.g.: ``[0, 500, 1000]``.
-        **kwargs
-            Additional keyword arguments are passed to the :py:class:`Sequence` constructor (excluding
-            ``first_onset`` and ``metrical``, which are set by this method).
+            An array or list containg event onsets, for instance: ``[0, 500, 1000]``. The onsets do not have to
+            start with zero.
+        name
+            If desired, one can give a sequence a name. This is for instance used when printing the sequence,
+            or when plotting the sequence. It can always be retrieved and changed via :py:attr:`Sequence.name`.
 
 
         Examples
@@ -274,9 +248,9 @@
         >>> print(seq.iois)
         [500. 500.]
         """
-
         iois = np.diff(onsets)
-        return cls(iois, first_onset=onsets[0], metrical=False, **kwargs)
+
+        return cls(iois, first_onset=onsets[0], metrical=False, name=name)
 
     @classmethod
     def generate_random_normal(cls,
@@ -285,9 +259,8 @@
                                sigma: float,
                                rng: Optional[np.random.Generator] = None,
                                metrical: bool = False,
-                               **kwargs) -> Sequence:
-        """
-        Class method that generates a py:class:`Sequence` object with random inter-onset intervals (IOIs) based on the
+                               name: Optional[str] = None) -> Sequence:
+        """Class method that generates a py:class:`Sequence` object with random inter-onset intervals (IOIs) based on the
         normal distribution.
 
         Parameters
@@ -304,8 +277,10 @@
         metrical
             Indicates whether a metrical or non-metrical sequence should be generated
             (see :py:attr:`Sequence.metrical`).
-        **kwargs
-            Additional keyword arguments are passed to the :py:class:`Sequence` constructor.
+        name
+            If desired, one can give a sequence a name. This is for instance used when printing the sequence,
+            or when plotting the sequence. It can always be retrieved and changed via :py:attr:`Sequence.name`.
+
 
         Examples
         --------
@@ -324,11 +299,7 @@
         # Number of IOIs depends on metricality
         n_iois = n if metrical else n - 1
 
-<<<<<<< HEAD
         return cls(rng.normal(loc=mu, scale=sigma, size=n_iois), metrical=metrical, name=name)
-=======
-        return cls(iois, metrical=metrical, **kwargs)
->>>>>>> 3af406eb
 
     @classmethod
     def generate_random_uniform(cls,
@@ -337,9 +308,8 @@
                                 b: float,
                                 rng: Optional[np.random.Generator] = None,
                                 metrical: bool = False,
-                                **kwargs) -> Sequence:
-        """
-        Class method that generates a sequence of random inter-onset intervals based on a uniform distribution.
+                                name: Optional[str] = None) -> Sequence:
+        """Class method that generates a sequence of random inter-onset intervals based on a uniform distribution.
 
         Parameters
         ----------
@@ -355,8 +325,9 @@
         metrical
             Indicates whether a metrical or non-metrical sequence should be generated
             (see :py:attr:`Sequence.metrical`).
-        **kwargs
-            Additional keyword arguments are passed to the :py:class:`Sequence` constructor.
+        name
+            If desired, one can give a sequence a name. This is for instance used when printing the sequence,
+            or when plotting the sequence. It can always be retrieved and changed via :py:attr:`Sequence.name`.
 
 
         Examples
@@ -374,22 +345,10 @@
         if rng is None:
             rng = np.random.default_rng()
 
-<<<<<<< HEAD
         # Number of IOIs depends on metricality
         n_iois = n if metrical else n - 1
 
         return cls(rng.uniform(low=a, high=b, size=n_iois), metrical=metrical, name=name)
-=======
-        if metrical is True:
-            n_iois = n
-        elif metrical is False:
-            n_iois = n - 1
-        else:
-            raise ValueError("Illegal value passed to 'metrical' argument. Can only be True or False.")
-
-        iois = rng.uniform(low=a, high=b, size=n_iois)
-        return cls(iois, metrical=metrical, **kwargs)
->>>>>>> 3af406eb
 
     @classmethod
     def generate_random_poisson(cls,
@@ -397,10 +356,9 @@
                                 lam: float,
                                 rng: Optional[np.random.Generator] = None,
                                 metrical: bool = False,
-                                **kwargs) -> Sequence:
-
-        """
-        Class method that generates a sequence of random inter-onset intervals based on a Poisson distribution.
+                                name: Optional[str] = None) -> Sequence:
+
+        """Class method that generates a sequence of random inter-onset intervals based on a Poisson distribution.
 
         Parameters
         ----------
@@ -414,8 +372,9 @@
         metrical
             Indicates whether a metrical or non-metrical sequence should be generated
             (see :py:attr:`Sequence.metrical`).
-        **kwargs
-            Additional keyword arguments are passed to the :py:class:`Sequence` constructor.
+        name
+            If desired, one can give a sequence a name. This is for instance used when printing the sequence,
+            or when plotting the sequence. It can always be retrieved and changed via :py:attr:`Sequence.name`.
 
 
         Examples
@@ -424,19 +383,15 @@
         >>> seq = Sequence.generate_random_poisson(n=5, lam=500, rng=generator)
         >>> print(seq.iois)
         [512. 480. 476. 539.]
-        """
-
+
+        """
         if rng is None:
             rng = np.random.default_rng()
 
         # Number of IOIs depends on metricality
         n_iois = n if metrical else n - 1
 
-<<<<<<< HEAD
         return cls(rng.poisson(lam=lam, size=n_iois), metrical=metrical, name=name)
-=======
-        return cls(round_iois, metrical=metrical, **kwargs)
->>>>>>> 3af406eb
 
     @classmethod
     def generate_random_exponential(cls,
@@ -444,10 +399,8 @@
                                     lam: float,
                                     rng: Optional[np.random.Generator] = None,
                                     metrical: bool = False,
-                                    **kwargs) -> Sequence:
-        """
-
-        Class method that generates a sequence of random inter-onset intervals based on an exponential distribution.
+                                    name: Optional[str] = None) -> Sequence:
+        """Class method that generates a sequence of random inter-onset intervals based on an exponential distribution.
 
         Parameters
         ----------
@@ -461,8 +414,9 @@
         metrical
             Indicates whether a metrical or non-metrical sequence should be generated
             (see :py:attr:`Sequence.metrical`).
-        **kwargs
-            Additional keyword arguments are passed to the :py:class:`Sequence` constructor.
+        name
+            If desired, one can give a sequence a name. This is for instance used when printing the sequence,
+            or when plotting the sequence. It can always be retrieved and changed via :py:attr:`Sequence.name`.
 
 
         Examples
@@ -478,23 +432,17 @@
 
         n_iois = n if metrical else n - 1
 
-<<<<<<< HEAD
         return cls(rng.exponential(scale=lam, size=n_iois), metrical=metrical, name=name)
-=======
-        round_iois = np.round(rng.exponential(scale=lam, size=n_iois))
-
-        return cls(round_iois, metrical=metrical, **kwargs)
->>>>>>> 3af406eb
 
     @classmethod
     def generate_isochronous(cls,
                              n: int,
                              ioi: float,
                              metrical: bool = False,
-                             **kwargs) -> Sequence:
+                             name: Optional[str] = None) -> Sequence:
         """
         Class method that generates a sequence of isochronous (i.e. equidistant) inter-onset intervals.
-        Note that there will be `n`-1 IOIs in a sequence. IOIs are rounded off to integers.
+        Note that there will be *n*-1 IOIs in a sequence. IOIs are rounded off to integers.
 
         Parameters
         ----------
@@ -505,8 +453,9 @@
         metrical
             Indicates whether a metrical or non-metrical sequence should be generated
             (see :py:attr:`Sequence.metrical`).
-        **kwargs
-            Additional keyword arguments are passed to the :py:class:`Sequence` constructor.
+        name
+            If desired, one can give a sequence a name. This is for instance used when printing the sequence,
+            or when plotting the sequence. It can always be retrieved and changed via :py:attr:`Sequence.name`.
 
 
         Examples
@@ -529,26 +478,15 @@
 
         n_iois = n if metrical else n - 1
 
-<<<<<<< HEAD
         return cls([ioi] * n_iois, metrical=metrical, name=name)
-=======
-        return cls(np.round([ioi] * n_iois), metrical=metrical, **kwargs)
->>>>>>> 3af406eb
 
     # Manipulation methods
     def add_noise_gaussian(self,
                            noise_sd: float,
-<<<<<<< HEAD
                            rng: Optional[np.random.Generator] = None):
-        """
-        This method can be used to add some Gaussian noise to the inter-onset intervals (IOIs)
+        """This method can be used to add some Gaussian noise to the inter-onset intervals (IOIs)
         of the Sequence object. It uses a normal distribution with mean 0, and a standard deviation
         of ``noise_sd``.
-=======
-                           rng: Optional[np.random.Generator] = None) -> None:
-        """Add some Gaussian noise to the inter-onset intervals (IOIs) of the `Sequence` object.
-        It uses a normal distribution with mean 0, and a standard deviation of ``noise_sd``.
->>>>>>> 3af406eb
 
         Parameters
         ----------
@@ -576,16 +514,10 @@
         self.iois += rng.normal(loc=0, scale=noise_sd, size=len(self.iois))
 
     def change_tempo(self,
-<<<<<<< HEAD
                      factor: float):
-        """
-        Change the tempo of the Sequence object, where a factor of 1 or bigger increases the tempo (but results in
-=======
-                     factor: float) -> None:
-        """Change the tempo of the `Sequence` object, where a factor of 1 or bigger increases the tempo (but results in
->>>>>>> 3af406eb
-        smaller inter-onset intervals). A factor between 0 and 1 decreases the tempo (but results in larger
-        inter-onset intervals).
+        """Change the tempo of the :py:`Sequence` object, where a factor of 1 or bigger increases the tempo 
+        (but results in smaller inter-onset intervals). A factor between 0 and 1 decreases the tempo (but results in 
+        larger inter-onset intervals).
 
         Parameters
         ----------
@@ -608,14 +540,8 @@
             raise ValueError("Please provide a factor larger than 0.")
 
     def change_tempo_linearly(self,
-<<<<<<< HEAD
                               total_change: float):
-        """
-        This method can be used for creating a ritardando or accelerando effect in the inter-onset intervals (IOIs).
-=======
-                              total_change: float) -> None:
         """Create a ritardando or accelerando effect in the inter-onset intervals (IOIs).
->>>>>>> 3af406eb
         It divides the IOIs by a vector linearly spaced between 1 and ``total_change``.
 
         Parameters
@@ -639,9 +565,7 @@
 
     def round_onsets(self,
                      decimals: int = 0):
-        """
-
-        Use this function to round off the :py:`Sequence` object's onsets (i.e. *t* values). This can, for instance,
+        """Use this function to round off the :py:`Sequence` object's onsets (i.e. *t* values). This can, for instance,
         be useful to get rid of warnings that are the result of frame rounding. See e.g. :py:`StimSequence.__init__`.
 
         Parameters
@@ -731,6 +655,7 @@
         >>> seq = Sequence([250, 500, 1000, 250])
         >>> print(seq.integer_ratios)
         [1 2 4 1]
+
         """
 
         fractions = [Fraction(int(ioi), int(self.duration)) for ioi in self.iois]
@@ -745,11 +670,7 @@
         r"""Return sequential interval ratios, calculated as:
         :math:`\textrm{ratio}_k = \frac{\textrm{IOI}_k}{\textrm{IOI}_k + \textrm{IOI}_{k+1}}`.
 
-<<<<<<< HEAD
         Note that for *n* IOIs this property returns *n*-1 ratios.
-=======
-        Note that for `n` IOIs this property returns `n`-1 ratios.
->>>>>>> 3af406eb
 
         Notes
         -----
