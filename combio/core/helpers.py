import importlib.resources
import os
<<<<<<< HEAD

=======
import importlib.resources as pkg_resources
>>>>>>> 182271fb
import numpy as np
import matplotlib.pyplot as plt
import sounddevice as sd
from scipy.io import wavfile
from scipy.signal import resample
<<<<<<< HEAD

from typing import Iterable, Union
=======
import sounddevice as sd
from typing import Iterable, Union, Optional
>>>>>>> 182271fb


def get_sound_with_metronome(samples: np.ndarray,
                             fs: int,
                             metronome_ioi: int,
                             metronome_amplitude: float) -> np.ndarray:
    """This helper function adds a metronome sound to a NumPy array of sound samples.
     It works for both mono and stereo sounds."""

    sound_samples = samples
    duration_s = sound_samples.shape[0] / fs * 1000

    n_metronome_clicks = int(duration_s // metronome_ioi)  # We want all the metronome clicks that fit in the seq.
    onsets = np.concatenate((np.array([0]), np.cumsum(np.repeat(metronome_ioi, n_metronome_clicks - 1))))

    with importlib.resources.path('combio.resources', 'metronome.wav') as metronome_path:
        metronome_fs, metronome_samples = wavfile.read(metronome_path)

    # resample metronome sound if provided sound has different sampling frequency
    if metronome_fs != fs:
        resample_factor = float(fs) / float(metronome_fs)
        resampled = resample(metronome_samples, int(len(metronome_samples) * resample_factor))
        metronome_samples = resampled

    # change amplitude if necessary
    metronome_samples *= metronome_amplitude

    for onset in onsets:
        start_pos = int(onset * fs / 1000)
        end_pos = int(start_pos + metronome_samples.size)
        new_samples = sound_samples[start_pos:end_pos] + metronome_samples
        sound_samples[start_pos:end_pos] = new_samples  # we add the metronome sound to the existing sound

    return sound_samples


def normalize_audio(samples: np.ndarray) -> np.ndarray:
    """This helper function normalizes audio based on the absolute max amplitude from the provided sound samples."""
    samples /= np.max(np.abs(samples), axis=0)
    return samples


def plot_sequence_single(onsets: Union[list, np.ndarray],
                         style: str = 'seaborn',
                         title: Optional[str] = None,
                         linewidths: Optional[Union[list, np.ndarray, None]] = None,
                         figsize: Optional[tuple] = None,
                         suppress_display: bool = False):
    """This helper function returns a sequence plot."""

    # Make onsets array
    onsets = np.array(list(onsets))

    # X axis
    x_start = 0
    max_onset_ms = np.max(onsets)

    # Above 10s we want seconds on the x axis, otherwise milliseconds
    if max_onset_ms > 10000:
        onsets = onsets / 1000
        linewidths = np.array(linewidths) / 1000
        x_end = (max_onset_ms / 1000) + linewidths[-1]
        x_label = "Time (s)"
    else:
        onsets = onsets
        x_end = max_onset_ms + linewidths[-1]
        x_label = "Time (ms)"

    # Make plot
    with plt.style.context(style):
        fig, ax = plt.subplots(figsize=figsize, tight_layout=True)
        ax.axes.set_xlabel(x_label)
        ax.set_ylim(0, 1)
        ax.set_xlim(x_start, x_end)
        ax.barh(0.5, width=linewidths, height=1.0, left=onsets)
        ax.axes.set_title(title)
        ax.axes.yaxis.set_visible(False)

    # Show plot
    if suppress_display is False:
        plt.show()

    # Additionally return plot
    return fig, ax


def plot_waveform(samples: np.ndarray,
                  fs: int,
                  n_channels: int,
                  style: str = 'seaborn',
                  title: Optional[str] = None,
                  figsize: Optional[tuple] = None,
                  suppress_display: bool = False) -> tuple[plt.Axes, plt.Figure]:

    """
    This helper function plots a waveform of a sound using matplotlib. It returns a fig and an ax object.

    Parameters
    ----------
    samples
        The array containing the sound samples.
    fs
        Sampling frequency in hertz (e.g. 48000).
    n_channels
        Number of channels (1 for mono, 2 for stereo).
    style
        Style used by matplotlib, defaults to 'seaborn'. See matplotlib docs for other styles.
    title
        If desired, one can provide a title for the plot.
    figsize
        A tuple containing the desired output size of the plot in inches.
    suppress_display
        If 'True', plt.show() is not run. Defaults to 'False'.


    Returns
    -------
    fig
        A matplotlib Figure object
    ax
        A matplotlib Axes object

    """

    # if we have two channels, we want the waveform to be opaque
    if n_channels == 1:
        alph = 1.0
    elif n_channels == 2:
        alph = 0.5
    else:
        raise ValueError("Unexpected number of channels.")

    # Above 10s, we want seconds on the x axis, below that we want milliseconds
    n_frames = samples.shape[0]
    if n_frames / fs > 10:
        frames = np.linspace(start=0,
                             stop=samples.shape[0] / fs,
                             num=samples.shape[0])
        x_label = "Time (s)"
    else:
        frames = np.linspace(start=0,
                             stop=samples.shape[0] / fs * 1000,
                             num=samples.shape[0])
        x_label = "Time (ms)"

    with plt.style.context(style):
        fig, ax = plt.subplots(figsize=figsize, tight_layout=True)
        ax.plot(frames, samples, alpha=alph)
        if n_channels == 2:
            ax.legend(["Left channel", "Right channel"], loc=0, frameon=True)

        ax.set_ylabel("Amplitude")
        ax.set_xlabel(x_label)
        ax.set_title(title)

    if suppress_display is False:
        plt.show()

    return fig, ax


def play_samples(samples: np.ndarray,
                 fs: int,
                 mean_ioi: int,
                 loop: bool,
                 metronome: bool,
                 metronome_amplitude: float) -> None:
    """This helper function uses the sounddevice library to play a sound, either with or without metronome."""
    if metronome is True:
        samples = get_sound_with_metronome(samples, fs, mean_ioi, metronome_amplitude=metronome_amplitude)
    else:
        samples = samples

    sd.play(samples, fs, loop=loop)
    sd.wait()


def write_wav(samples: np.ndarray,
              fs: int,
              out_path: Union[str, os.PathLike],
              name: str,
              metronome: bool,
              metronome_ioi: int,
              metronome_amplitude: float) -> None:
    """
    This helper function writes the provided sound samples to disk as a wave file.
    See https://docs.scipy.org/doc/scipy/reference/generated/scipy.io.wavfile.write.html for more info.
    """
    if metronome is True:
        samples = get_sound_with_metronome(samples, fs, metronome_ioi, metronome_amplitude)
    else:
        samples = samples

    out_path = str(out_path)

    if out_path.endswith('.wav'):
        path, filename = os.path.split(out_path)
    elif os.path.isdir(out_path):
        path = out_path
        # If a name was provided, use that one if no filepath was provided.
        if name:
            filename = f"{name}.wav"
        # If none of the above, simply write 'sequence.wav'.
        else:
            filename = f"sequence.wav"
    else:
        raise ValueError("Wrong out_path specified. Please provide a directory or a complete filepath that"
                         "ends in '.wav'.")

    wavfile.write(filename=os.path.join(path, filename), rate=fs, data=samples)<|MERGE_RESOLUTION|>--- conflicted
+++ resolved
@@ -1,22 +1,13 @@
 import importlib.resources
 import os
-<<<<<<< HEAD
-
-=======
-import importlib.resources as pkg_resources
->>>>>>> 182271fb
+
 import numpy as np
 import matplotlib.pyplot as plt
 import sounddevice as sd
 from scipy.io import wavfile
 from scipy.signal import resample
-<<<<<<< HEAD
-
-from typing import Iterable, Union
-=======
-import sounddevice as sd
+
 from typing import Iterable, Union, Optional
->>>>>>> 182271fb
 
 
 def get_sound_with_metronome(samples: np.ndarray,
@@ -59,11 +50,11 @@
     return samples
 
 
-def plot_sequence_single(onsets: Union[list, np.ndarray],
+def plot_sequence_single(onsets: Iterable,
                          style: str = 'seaborn',
-                         title: Optional[str] = None,
-                         linewidths: Optional[Union[list, np.ndarray, None]] = None,
-                         figsize: Optional[tuple] = None,
+                         title: str = None,
+                         linewidths=None,
+                         figsize=None,
                          suppress_display: bool = False):
     """This helper function returns a sequence plot."""
 
@@ -107,36 +98,36 @@
                   fs: int,
                   n_channels: int,
                   style: str = 'seaborn',
-                  title: Optional[str] = None,
-                  figsize: Optional[tuple] = None,
-                  suppress_display: bool = False) -> tuple[plt.Axes, plt.Figure]:
+                  title: str = None,
+                  figsize: tuple = None,
+                  suppress_display: bool = False):
 
     """
     This helper function plots a waveform of a sound using matplotlib. It returns a fig and an ax object.
 
     Parameters
     ----------
-    samples
+    samples : ndarray
         The array containing the sound samples.
-    fs
+    fs : int
         Sampling frequency in hertz (e.g. 48000).
-    n_channels
+    n_channels : int
         Number of channels (1 for mono, 2 for stereo).
-    style
+    style : str, optional
         Style used by matplotlib, defaults to 'seaborn'. See matplotlib docs for other styles.
-    title
+    title : str, optional
         If desired, one can provide a title for the plot.
-    figsize
+    figsize : tuple, optional
         A tuple containing the desired output size of the plot in inches.
-    suppress_display
+    suppress_display : bool, optional
         If 'True', plt.show() is not run. Defaults to 'False'.
 
 
     Returns
     -------
-    fig
+    fig : Figure
         A matplotlib Figure object
-    ax
+    ax : Axes
         A matplotlib Axes object
 
     """
