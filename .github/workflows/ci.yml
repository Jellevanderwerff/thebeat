--- conflicted
+++ resolved
@@ -14,11 +14,7 @@
       fail-fast: false
       matrix:
         python-version: ['3.8', '3.9', '3.10', '3.11']
-<<<<<<< HEAD
-        os: [ubuntu-latest, macos-13, windows-latest]
-=======
         os: [ubuntu-latest, macos-latest, macos-13, windows-latest]
->>>>>>> 99ca6208
 
     name: Test • Python ${{ matrix.python-version }} • ${{ matrix.os }}
     runs-on: ${{ matrix.os }}
